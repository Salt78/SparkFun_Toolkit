--- conflicted
+++ resolved
@@ -168,15 +168,10 @@
         @note This method is virtual to allow it to be overridden to support a device that requires a unique impl
 
         @param devReg The device's register's address.
-<<<<<<< HEAD
         @param data Data being read.
         @param numBytes Number of bytes to read.
-        @param readBytes Number of bytes read.
-=======
-        @param data Data to write.
-        @param numBytes - length of data
         @param[out] readBytes - Number of bytes read
->>>>>>> bf890f68
+
 
         @retval kSTkErrOk on success
     */
